<project xmlns="http://maven.apache.org/POM/4.0.0" xmlns:xsi="http://www.w3.org/2001/XMLSchema-instance" xsi:schemaLocation="http://maven.apache.org/POM/4.0.0 http://maven.apache.org/maven-v4_0_0.xsd">

  <modelVersion>4.0.0</modelVersion>
  <packaging>jar</packaging>
  <version>v1-0.1-SNAPSHOT</version>

  <groupId>com.google.cloud.genomics</groupId>
  <artifactId>linkage-disequilibrium</artifactId>

  <properties>
    <compileSource>1.8</compileSource>
    <dataflow.version>1.0.0</dataflow.version>
<<<<<<< HEAD
    <genomics.dataflow.version>v1beta2-0.17</genomics.dataflow.version>
=======
    <genomics.dataflow.version>v1beta2-0.16-SNAPSHOT</genomics.dataflow.version>
>>>>>>> b3e02736
    <maven.compiler.version>3.3</maven.compiler.version>
    <!-- See bug referenced in "repositories" section below -->
    <bigtable.version>0.2.3-SNAPSHOT</bigtable.version>
  </properties>

  <dependencies>
    <dependency>
      <groupId>com.google.auto.value</groupId>
      <artifactId>auto-value</artifactId>
      <version>1.1</version>
      <scope>provided</scope>
    </dependency>
    <dependency>
<<<<<<< HEAD
=======
      <groupId>com.google.cloud.bigtable</groupId>
      <artifactId>bigtable-hbase-dataflow</artifactId>
      <version>${bigtable.version}</version>
    </dependency>
    <dependency>
>>>>>>> b3e02736
      <groupId>com.google.cloud.dataflow</groupId>
      <artifactId>google-cloud-dataflow-java-sdk-all</artifactId>
      <version>${dataflow.version}</version>
    </dependency>
    <dependency>
      <groupId>com.google.cloud.genomics</groupId>
      <artifactId>google-genomics-dataflow</artifactId>
      <version>${genomics.dataflow.version}</version>
<<<<<<< HEAD
    </dependency>
    <dependency>
      <groupId>com.google.cloud.bigtable</groupId>
      <artifactId>bigtable-hbase-dataflow</artifactId>
      <version>${bigtable.version}</version>
=======
>>>>>>> b3e02736
    </dependency>
    <dependency>
      <groupId>junit</groupId>
      <artifactId>junit</artifactId>
      <version>4.11</version>
      <scope>test</scope>
    </dependency>
  </dependencies>

  <build>
    <plugins>
      <plugin>
        <groupId>org.apache.maven.plugins</groupId>
        <artifactId>maven-compiler-plugin</artifactId>
        <version>${maven.compiler.version}</version>
        <configuration>
          <source>${compileSource}</source>
          <target>${compileSource}</target>
          <!-- To fix compiler bug when using the AutoValue class, see
               https://github.com/immutables/immutables/issues/134 -->
          <useIncrementalCompilation>false</useIncrementalCompilation>
          <showWarnings>true</showWarnings>
          <showDeprecation>false</showDeprecation>
          <compilerArgument>-Xlint:-options</compilerArgument>
        </configuration>
      </plugin>

      <plugin>
        <groupId>org.apache.felix</groupId>
        <artifactId>maven-bundle-plugin</artifactId>
        <version>2.4.0</version>
        <extensions>true</extensions>
        <configuration>
          <instructions>
            <!-- Embed all dependencies -->
            <Embed-Transitive>true</Embed-Transitive>
            <Embed-Dependency>*;scope=compile|runtime;inline=true</Embed-Dependency>
          </instructions>
        </configuration>
      </plugin>

      <plugin>
        <groupId>org.eluder.coveralls</groupId>
        <artifactId>coveralls-maven-plugin</artifactId>
        <version>2.2.0</version>
      </plugin>

      <plugin>
        <groupId>org.apache.maven.plugins</groupId>
        <artifactId>maven-shade-plugin</artifactId>
        <version>2.3</version>
        <executions>
          <execution>
            <phase>package</phase>
            <goals>
              <goal>shade</goal>
            </goals>
            <configuration>
              <shadedArtifactAttached>true</shadedArtifactAttached>
              <shadedClassifierName>runnable</shadedClassifierName>
            </configuration>
          </execution>
        </executions>
      </plugin>
    </plugins>
  </build>

  <!-- See https://github.com/GoogleCloudPlatform/cloud-bigtable-client/issues/613 -->
  <repositories>
    <repository>
      <id>snapshots-repo</id>
      <url>https://oss.sonatype.org/content/repositories/snapshots</url>
      <releases><enabled>false</enabled></releases>
      <snapshots><enabled>true</enabled></snapshots>
    </repository>
  </repositories>
</project><|MERGE_RESOLUTION|>--- conflicted
+++ resolved
@@ -10,11 +10,7 @@
   <properties>
     <compileSource>1.8</compileSource>
     <dataflow.version>1.0.0</dataflow.version>
-<<<<<<< HEAD
     <genomics.dataflow.version>v1beta2-0.17</genomics.dataflow.version>
-=======
-    <genomics.dataflow.version>v1beta2-0.16-SNAPSHOT</genomics.dataflow.version>
->>>>>>> b3e02736
     <maven.compiler.version>3.3</maven.compiler.version>
     <!-- See bug referenced in "repositories" section below -->
     <bigtable.version>0.2.3-SNAPSHOT</bigtable.version>
@@ -28,14 +24,6 @@
       <scope>provided</scope>
     </dependency>
     <dependency>
-<<<<<<< HEAD
-=======
-      <groupId>com.google.cloud.bigtable</groupId>
-      <artifactId>bigtable-hbase-dataflow</artifactId>
-      <version>${bigtable.version}</version>
-    </dependency>
-    <dependency>
->>>>>>> b3e02736
       <groupId>com.google.cloud.dataflow</groupId>
       <artifactId>google-cloud-dataflow-java-sdk-all</artifactId>
       <version>${dataflow.version}</version>
@@ -44,14 +32,14 @@
       <groupId>com.google.cloud.genomics</groupId>
       <artifactId>google-genomics-dataflow</artifactId>
       <version>${genomics.dataflow.version}</version>
-<<<<<<< HEAD
     </dependency>
+    <!-- bigtable dependency needs to be last in order to have 
+        LinkageDisequilibrium compile and test, see:
+        https://github.com/googlegenomics/linkage-disequilibrium/pull/3#issuecomment-170296437 -->
     <dependency>
       <groupId>com.google.cloud.bigtable</groupId>
       <artifactId>bigtable-hbase-dataflow</artifactId>
       <version>${bigtable.version}</version>
-=======
->>>>>>> b3e02736
     </dependency>
     <dependency>
       <groupId>junit</groupId>
